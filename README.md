# biocypher-mcp

An MCP (Model Context Protocol) server for assisting with BioCypher workflows. This server provides hierarchical tools to help LLM agents create BioCypher adapters for any data source.

## Features

- **Streamable HTTP Transport**: Full MCP protocol support with Server-Sent Events (SSE)
- **Hierarchical Tool Structure**: Navigate through BioCypher workflows with structured guidance
- **BioCypher Adapter Creation Workflow**: Complete 5-phase framework for creating adapters from any data source
- **Project Creation Guidance**: Verify existing directories and get scripted cookiecutter instructions
- **Adaptive Implementation Process**: Step-by-step guidance for analyzing data sources and implementing appropriate adapter strategies
- **Implementation Patterns**: Reusable patterns for field mapping, conditional extraction, and progressive fallback
- **Decision Guidance**: AI-powered recommendations based on data characteristics

## Quick Start

### Local Development

```bash
# Install dependencies
uv sync
```

#### Using with MCP (Model Context Protocol)

Add the following configuration to your MCP settings (typically `mcp.json`):

**Option 1: Connect to Remote Service** (for use only, not development)

```json
{
  "mcpServers": {
    "biocypher-mcp": {
      "url": "https://mcp.biocypher.org/",
      "transport": "http"
    }
  }
}
```

<<<<<<< HEAD
**Option 2: Local Development** (using uv)

```json
{
  "mcpServers": {
    "biocypher-mcp": {
      "command": "uv",
      "args": ["run", "python", "-u", "-m", "biocypher_mcp.main"],
      "workingDirectory": "/path/to/biocypher-mcp",
      "env": { "PYTHONUNBUFFERED": "1" }
    }
  }
}
```

Replace `/path/to/biocypher-mcp` with the actual path to your cloned repository.

**Option 3: Local Development** (using virtual environment)

```json
{
  "mcpServers": {
    "biocypher-mcp": {
      "command": "/path/to/biocypher-mcp/.venv/bin/python",
      "args": ["-u", "-m", "biocypher_mcp.main"],
      "workingDirectory": "/path/to/biocypher-mcp",
      "env": { "PYTHONUNBUFFERED": "1" }
    }
  }
}
```

#### Running the Web Server

```bash
# Run the web server locally
=======
# Run the MCP server with streamable HTTP transport
uv run python -m biocypher_mcp.main

# Or run the web server with REST API endpoints
>>>>>>> 3b73d6b8
uv run python -m biocypher_mcp.web_server
```

### Docker Deployment

```bash
# Build and run with docker-compose (production)
docker-compose up -d biocypher-mcp

# Or run development version with hot reload
docker-compose up -d biocypher-mcp-dev

# Check status
docker-compose ps
docker-compose logs biocypher-mcp
```

<<<<<<< HEAD
## Available Tools

The MCP server provides the following tools:

### Core Workflow Tools
- **`get_available_workflows`** - List all available BioCypher workflows
- **`get_adapter_creation_workflow`** - Get detailed adapter creation workflow
- **`get_phase_guidance`** - Get step-by-step guidance for specific workflow phases
- **`get_implementation_patterns`** - Get reusable implementation patterns
- **`get_decision_guidance`** - Get AI-powered recommendations based on data characteristics

### Project Creation Tools
- **`check_project_exists`** - Show the expected cookiecutter layout and instructions for handling missing projects
- **`get_cookiecutter_instructions`** - Provide scripted, non-interactive cookiecutter commands and defaults

### Configuration Tools
- **`get_schema_configuration_guidance`** - Get guidance on BioCypher schema configuration
- **`get_resource_management_guidance`** - Get guidance on resource management and caching
=======
### MCP Client Configuration

For MCP clients like Cursor, configure the server with:

```json
{
  "mcpServers": {
    "biocypher-mcp": {
      "url": "https://mcp.biocypher.org/",
      "transport": "http"
    }
  }
}
```
>>>>>>> 3b73d6b8

## API Endpoints

### MCP Streamable HTTP Transport (main.py)

The primary MCP server provides streamable HTTP transport at the root endpoint:

- `POST /` - MCP protocol endpoint (streamable HTTP with SSE)
- Supports all MCP protocol methods: `initialize`, `tools/list`, `tools/call`, etc.

### REST API Endpoints (web_server.py)

The web server provides REST API endpoints for traditional HTTP clients:

- `GET /` - Root endpoint with API overview
- `GET /workflows` - Available workflows
- `GET /workflows/adapter-creation` - Adapter creation workflow details
- `GET /phases/{phase_number}` - Phase-specific guidance
- `GET /patterns` - Implementation patterns
- `GET /patterns/{pattern_type}` - Specific patterns
- `POST /decision-guidance` - Decision guidance
- `POST /project/check` - Validate whether a BioCypher project already exists at a path
- `GET /project/cookiecutter-instructions` - Retrieve scripted cookiecutter guidance
- `GET /health` - Health check
- `GET /docs` - Interactive API documentation

## Usage Examples

### Preparing a BioCypher Project

```python
from biocypher_mcp.main import check_project_exists, get_cookiecutter_instructions

# Inspect the expected cookiecutter layout for your target directory
structure = check_project_exists("/path/to/project")
print(structure["expected_structure"])
print(structure["instruction_if_not_exists"])

# Retrieve scripted cookiecutter instructions and defaults
instructions = get_cookiecutter_instructions()
print(instructions["usage"]["non_interactive_mode"]["command_template"])
```

### Next Steps After Running Cookiecutter

1. Run the printed command (fill in project-specific values) to generate the project
2. Navigate to the new directory and install dependencies (`uv sync` or `poetry install`)
3. Implement your adapter under `src/<package_name>/adapters/`
4. Execute your pipeline, e.g. `python create_knowledge_graph.py`

## Development

### Local Setup

```bash
# Clone the repository
git clone https://github.com/biocypher/biocypher-mcp.git
cd biocypher-mcp

# Install development dependencies
uv sync --dev

# Run tests
uv run pytest tests/ -v
```

### Architecture

The project provides two server implementations:

1. **main.py**: MCP streamable HTTP transport server (primary)
   - Uses FastMCP with streamable HTTP transport
   - Mounted at root path (`/`)
   - Designed for MCP clients like Cursor

2. **web_server.py**: REST API server (secondary)
   - Provides traditional REST endpoints
   - Useful for web applications and testing
   - Can run alongside the main server on different ports

## License

MIT<|MERGE_RESOLUTION|>--- conflicted
+++ resolved
@@ -19,6 +19,12 @@
 ```bash
 # Install dependencies
 uv sync
+
+# Run the MCP server (stdio transport by default; pass --transport http for HTTP mode)
+uv run python -m biocypher_mcp.main
+
+# Or run the web server with REST API endpoints
+uv run python -m biocypher_mcp.web_server
 ```
 
 #### Using with MCP (Model Context Protocol)
@@ -38,7 +44,6 @@
 }
 ```
 
-<<<<<<< HEAD
 **Option 2: Local Development** (using uv)
 
 ```json
@@ -71,19 +76,6 @@
 }
 ```
 
-#### Running the Web Server
-
-```bash
-# Run the web server locally
-=======
-# Run the MCP server with streamable HTTP transport
-uv run python -m biocypher_mcp.main
-
-# Or run the web server with REST API endpoints
->>>>>>> 3b73d6b8
-uv run python -m biocypher_mcp.web_server
-```
-
 ### Docker Deployment
 
 ```bash
@@ -98,7 +90,6 @@
 docker-compose logs biocypher-mcp
 ```
 
-<<<<<<< HEAD
 ## Available Tools
 
 The MCP server provides the following tools:
@@ -117,22 +108,6 @@
 ### Configuration Tools
 - **`get_schema_configuration_guidance`** - Get guidance on BioCypher schema configuration
 - **`get_resource_management_guidance`** - Get guidance on resource management and caching
-=======
-### MCP Client Configuration
-
-For MCP clients like Cursor, configure the server with:
-
-```json
-{
-  "mcpServers": {
-    "biocypher-mcp": {
-      "url": "https://mcp.biocypher.org/",
-      "transport": "http"
-    }
-  }
-}
-```
->>>>>>> 3b73d6b8
 
 ## API Endpoints
 
